[package]
name = "triehash"
<<<<<<< HEAD
version = "0.2.0"
=======
version = "0.1.1"
>>>>>>> 77872d85
authors = ["Parity Technologies <admin@parity.io>"]
description = "in memory patricia trie operations"
repository = "https://github.com/paritytech/parity-common"
license = "GPL-3.0"

[dependencies]
elastic-array = "0.10"
ethereum-types = "0.3"
<<<<<<< HEAD
hashdb = { path = "../hashdb" }
rlp = { path = "../rlp" }

[dev-dependencies]
trie-standardmap = { path = "../trie-standardmap" }
keccak-hasher = { path = "../test-support/keccak-hasher" }
=======
rlp = { version = "0.2.1", path = "../rlp" }
keccak-hash = { version = "0.1", path = "../keccak-hash" }

[dev-dependencies]
trie-standardmap = { version = "0.1", path = "../trie-standardmap" }
>>>>>>> 77872d85
<|MERGE_RESOLUTION|>--- conflicted
+++ resolved
@@ -1,10 +1,6 @@
 [package]
 name = "triehash"
-<<<<<<< HEAD
 version = "0.2.0"
-=======
-version = "0.1.1"
->>>>>>> 77872d85
 authors = ["Parity Technologies <admin@parity.io>"]
 description = "in memory patricia trie operations"
 repository = "https://github.com/paritytech/parity-common"
@@ -13,17 +9,8 @@
 [dependencies]
 elastic-array = "0.10"
 ethereum-types = "0.3"
-<<<<<<< HEAD
-hashdb = { path = "../hashdb" }
-rlp = { path = "../rlp" }
+hashdb = { version = "0.2", "path = "../hashdb" }
+rlp = { version = "0.2.1", path = "../rlp" }
 
 [dev-dependencies]
-trie-standardmap = { path = "../trie-standardmap" }
-keccak-hasher = { path = "../test-support/keccak-hasher" }
-=======
-rlp = { version = "0.2.1", path = "../rlp" }
-keccak-hash = { version = "0.1", path = "../keccak-hash" }
-
-[dev-dependencies]
-trie-standardmap = { version = "0.1", path = "../trie-standardmap" }
->>>>>>> 77872d85
+trie-standardmap = { version = "0.1", path = "../trie-standardmap" }